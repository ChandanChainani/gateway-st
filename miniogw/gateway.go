--- conflicted
+++ resolved
@@ -62,15 +62,9 @@
 	}
 
 	return &gatewayLayer{
-<<<<<<< HEAD
 		gateway: gateway,
+		active:  newActiveUploads(),
 		project: project,
-=======
-		gateway:   gateway,
-		active:    newActiveUploads(),
-		project:   project,
-		multipart: NewMultipartUploads(),
->>>>>>> 7394f227
 	}, nil
 }
 
@@ -81,15 +75,9 @@
 
 type gatewayLayer struct {
 	minio.GatewayUnsupported
-<<<<<<< HEAD
 	gateway *Gateway
+	active  *activeUploads
 	project *uplink.Project
-=======
-	gateway   *Gateway
-	active    *activeUploads
-	project   *uplink.Project
-	multipart *MultipartUploads
->>>>>>> 7394f227
 }
 
 func (layer *gatewayLayer) DeleteBucket(ctx context.Context, bucketName string, forceDelete bool) (err error) {
